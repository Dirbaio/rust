--- conflicted
+++ resolved
@@ -10,20 +10,11 @@
 
 use super::STRING_EXTEND_CHARS;
 
-<<<<<<< HEAD
-pub(super) fn check(cx: &LateContext<'_>, expr: &hir::Expr<'_>, args: &[hir::Expr<'_>]) {
-    let obj_ty = cx.typeck_results().expr_ty(&args[0]).peel_refs();
-    if !is_type_diagnostic_item(cx, obj_ty, sym::string_type) {
-        return;
-    }
-    let arg = &args[1];
-=======
 pub(super) fn check(cx: &LateContext<'_>, expr: &hir::Expr<'_>, recv: &hir::Expr<'_>, arg: &hir::Expr<'_>) {
     let obj_ty = cx.typeck_results().expr_ty(recv).peel_refs();
     if !is_type_diagnostic_item(cx, obj_ty, sym::string_type) {
         return;
     }
->>>>>>> db6ea84f
     if let Some(arglists) = method_chain_args(arg, &["chars"]) {
         let target = &arglists[0][0];
         let self_ty = cx.typeck_results().expr_ty(target).peel_refs();
@@ -44,11 +35,7 @@
             "try this",
             format!(
                 "{}.push_str({}{})",
-<<<<<<< HEAD
-                snippet_with_applicability(cx, args[0].span, "..", &mut applicability),
-=======
                 snippet_with_applicability(cx, recv.span, "..", &mut applicability),
->>>>>>> db6ea84f
                 ref_str,
                 snippet_with_applicability(cx, target.span, "..", &mut applicability)
             ),
