[package]
name = "clippy"
version = "0.1.72"
description = "A bunch of helpful lints to avoid common pitfalls in Rust"
repository = "https://github.com/rust-lang/rust-clippy"
readme = "README.md"
license = "MIT OR Apache-2.0"
keywords = ["clippy", "lint", "plugin"]
categories = ["development-tools", "development-tools::cargo-plugins"]
build = "build.rs"
edition = "2021"
publish = false

[[bin]]
name = "cargo-clippy"
test = false
path = "src/main.rs"

[[bin]]
name = "clippy-driver"
path = "src/driver.rs"

[dependencies]
clippy_lints = { path = "clippy_lints" }
rustc_tools_util = "0.3.0"
tempfile = { version = "3.2", optional = true }
termize = "0.1"

[dev-dependencies]
ui_test = "0.11.5"
tester = "0.9"
regex = "1.5"
toml = "0.7.3"
walkdir = "2.3"
# This is used by the `collect-metadata` alias.
filetime = "0.2"
itertools = "0.10.1"
<<<<<<< HEAD
=======

# UI test dependencies
clippy_utils = { path = "clippy_utils" }
derive-new = "0.5"
if_chain = "1.0"
quote = "1.0"
serde = { version = "1.0.125", features = ["derive"] }
syn = { version = "2.0", features = ["full"] }
futures = "0.3"
parking_lot = "0.12"
tokio = { version = "1", features = ["io-util"] }
>>>>>>> bafde543

[build-dependencies]
rustc_tools_util = "0.3.0"

[features]
deny-warnings = ["clippy_lints/deny-warnings"]
integration = ["tempfile"]
internal = ["clippy_lints/internal", "tempfile"]

[package.metadata.rust-analyzer]
# This package uses #[feature(rustc_private)]
rustc_private = true

[[test]]
name = "compile-test"
harness = false<|MERGE_RESOLUTION|>--- conflicted
+++ resolved
@@ -35,8 +35,6 @@
 # This is used by the `collect-metadata` alias.
 filetime = "0.2"
 itertools = "0.10.1"
-<<<<<<< HEAD
-=======
 
 # UI test dependencies
 clippy_utils = { path = "clippy_utils" }
@@ -48,7 +46,6 @@
 futures = "0.3"
 parking_lot = "0.12"
 tokio = { version = "1", features = ["io-util"] }
->>>>>>> bafde543
 
 [build-dependencies]
 rustc_tools_util = "0.3.0"
