error: an inclusive range would be more readable
  --> $DIR/range_plus_minus_one.rs:12:14
   |
12 |     for _ in 0..3+1 { }
   |              ^^^^^^ help: use: `0..=3`
   |
   = note: `-D clippy::range-plus-one` implied by `-D warnings`

error: an inclusive range would be more readable
  --> $DIR/range_plus_minus_one.rs:15:14
   |
15 |     for _ in 0..1+5 { }
   |              ^^^^^^ help: use: `0..=5`

error: an inclusive range would be more readable
  --> $DIR/range_plus_minus_one.rs:18:14
   |
18 |     for _ in 1..1+1 { }
   |              ^^^^^^ help: use: `1..=1`

error: an inclusive range would be more readable
  --> $DIR/range_plus_minus_one.rs:24:14
   |
24 |     for _ in 0..(1+f()) { }
   |              ^^^^^^^^^^ help: use: `0..=f()`

error: an exclusive range would be more readable
  --> $DIR/range_plus_minus_one.rs:28:13
   |
28 |     let _ = ..=11-1;
   |             ^^^^^^^ help: use: `..11`
   |
   = note: `-D clippy::range-minus-one` implied by `-D warnings`

error: an exclusive range would be more readable
  --> $DIR/range_plus_minus_one.rs:29:13
   |
29 |     let _ = ..=(11-1);
   |             ^^^^^^^^^ help: use: `..11`

error: an inclusive range would be more readable
  --> $DIR/range_plus_minus_one.rs:30:13
   |
<<<<<<< HEAD
28 |     let _ = (f()+1)..(f()+1);
   |             ^^^^^^^^^^^^^^^^ help: use: `((f()+1)..=f())`
=======
30 |     let _ = (f()+1)..(f()+1);
   |             ^^^^^^^^^^^^^^^^ help: use: `(f()+1)..=f()`
>>>>>>> c81d70e6

error: aborting due to 7 previous errors
<|MERGE_RESOLUTION|>--- conflicted
+++ resolved
@@ -41,12 +41,7 @@
 error: an inclusive range would be more readable
   --> $DIR/range_plus_minus_one.rs:30:13
    |
-<<<<<<< HEAD
 28 |     let _ = (f()+1)..(f()+1);
    |             ^^^^^^^^^^^^^^^^ help: use: `((f()+1)..=f())`
-=======
-30 |     let _ = (f()+1)..(f()+1);
-   |             ^^^^^^^^^^^^^^^^ help: use: `(f()+1)..=f()`
->>>>>>> c81d70e6
 
 error: aborting due to 7 previous errors
