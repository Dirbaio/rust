--- conflicted
+++ resolved
@@ -163,15 +163,6 @@
 LL |     require_slice(&slice.to_owned());
    |                   ^^^^^^^^^^^^^^^^^ help: use: `slice`
 
-<<<<<<< HEAD
-error: unnecessary use of `to_owned`
-  --> $DIR/unnecessary_to_owned.rs:81:19
-   |
-LL |     require_slice(&x_ref.to_owned());
-   |                   ^^^^^^^^^^^^^^^^^ help: use: `x_ref`
-
-=======
->>>>>>> 6f26383f
 error: unnecessary use of `into_owned`
   --> $DIR/unnecessary_to_owned.rs:83:42
    |
@@ -179,15 +170,6 @@
    |                                          ^^^^^^^^^^^^^ help: remove this
 
 error: unnecessary use of `to_owned`
-<<<<<<< HEAD
-  --> $DIR/unnecessary_to_owned.rs:84:15
-   |
-LL |     require_x(&x_ref.to_owned());
-   |               ^^^^^^^^^^^^^^^^^ help: use: `x_ref`
-
-error: unnecessary use of `to_owned`
-=======
->>>>>>> 6f26383f
   --> $DIR/unnecessary_to_owned.rs:86:25
    |
 LL |     require_deref_c_str(c_str.to_owned());
@@ -494,11 +476,7 @@
    |             ^^^^^^^^^^^^^^^^^^^^^^^^^^^^^^^^^^^^^^^^^^^^^^^^^^^^^^^^^^^^^^^^^^^ help: use: `[std::path::PathBuf::new()][..].iter().cloned()`
 
 error: unnecessary use of `to_vec`
-<<<<<<< HEAD
-  --> $DIR/unnecessary_to_owned.rs:197:14
-=======
   --> $DIR/unnecessary_to_owned.rs:198:14
->>>>>>> 6f26383f
    |
 LL |     for t in file_types.to_vec() {
    |              ^^^^^^^^^^^^^^^^^^^
@@ -514,37 +492,21 @@
    | 
 
 error: unnecessary use of `to_vec`
-<<<<<<< HEAD
-  --> $DIR/unnecessary_to_owned.rs:220:14
-=======
   --> $DIR/unnecessary_to_owned.rs:221:14
->>>>>>> 6f26383f
    |
 LL |     let _ = &["x"][..].to_vec().into_iter();
    |              ^^^^^^^^^^^^^^^^^^^^^^^^^^^^^^ help: use: `["x"][..].iter().cloned()`
 
 error: unnecessary use of `to_vec`
-<<<<<<< HEAD
-  --> $DIR/unnecessary_to_owned.rs:225:14
-=======
   --> $DIR/unnecessary_to_owned.rs:226:14
->>>>>>> 6f26383f
    |
 LL |     let _ = &["x"][..].to_vec().into_iter();
    |              ^^^^^^^^^^^^^^^^^^^^^^^^^^^^^^ help: use: `["x"][..].iter().copied()`
 
 error: unnecessary use of `to_string`
-<<<<<<< HEAD
-  --> $DIR/unnecessary_to_owned.rs:272:24
-=======
   --> $DIR/unnecessary_to_owned.rs:273:24
->>>>>>> 6f26383f
    |
 LL |         Box::new(build(y.to_string()))
    |                        ^^^^^^^^^^^^^ help: use: `y`
 
-<<<<<<< HEAD
-error: aborting due to 79 previous errors
-=======
 error: aborting due to 78 previous errors
->>>>>>> 6f26383f
