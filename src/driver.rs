--- conflicted
+++ resolved
@@ -1,6 +1,7 @@
 #![feature(rustc_private)]
 #![feature(let_chains)]
 #![feature(once_cell)]
+#![feature(lint_reasons)]
 #![cfg_attr(feature = "deny-warnings", deny(warnings))]
 // warn on lints, that are included in `rust-lang/rust`s bootstrap
 #![warn(rust_2018_idioms, unused_lifetimes)]
@@ -90,20 +91,16 @@
 
     // During development track the `clippy-driver` executable so that cargo will re-run clippy whenever
     // it is rebuilt
-<<<<<<< HEAD
+    #[expect(
+        clippy::collapsible_if,
+        reason = "Due to a bug in let_chains this if statement can't be collapsed"
+    )]
     if cfg!(debug_assertions) {
         if let Ok(current_exe) = env::current_exe()
             && let Some(current_exe) = current_exe.to_str()
         {
             file_depinfo.insert(Symbol::intern(current_exe));
         }
-=======
-    if cfg!(debug_assertions)
-        && let Ok(current_exe) = env::current_exe()
-        && let Some(current_exe) = current_exe.to_str()
-    {
-        file_depinfo.insert(Symbol::intern(current_exe));
->>>>>>> 641ced4e
     }
 }
 
