// Copyright 2012-2014 The Rust Project Developers. See the COPYRIGHT
// file at the top-level directory of this distribution and at
// http://rust-lang.org/COPYRIGHT.
//
// Licensed under the Apache License, Version 2.0 <LICENSE-APACHE or
// http://www.apache.org/licenses/LICENSE-2.0> or the MIT license
// <LICENSE-MIT or http://opensource.org/licenses/MIT>, at your
// option. This file may not be copied, modified, or distributed
// except according to those terms.

#![allow(dead_assignment)]

<<<<<<< HEAD
use std::comm::{channel, Sender};
=======
use std::sync::mpsc::{channel, Sender};
>>>>>>> bc83a009
use std::task;

pub fn main() { test00(); }

fn test00_start(c: &Sender<int>, start: int,
                number_of_messages: int) {
    let mut i: int = 0;
    while i < number_of_messages { c.send(start + i).unwrap(); i += 1; }
}

fn test00() {
    let mut r: int = 0;
    let mut sum: int = 0;
    let (tx, rx) = channel();
    let number_of_messages: int = 10;

    let tx2 = tx.clone();
    task::spawn(move|| {
        test00_start(&tx2, number_of_messages * 0, number_of_messages);
    });
    let tx2 = tx.clone();
    task::spawn(move|| {
        test00_start(&tx2, number_of_messages * 1, number_of_messages);
    });
    let tx2 = tx.clone();
    task::spawn(move|| {
        test00_start(&tx2, number_of_messages * 2, number_of_messages);
    });
    let tx2 = tx.clone();
    task::spawn(move|| {
        test00_start(&tx2, number_of_messages * 3, number_of_messages);
    });

    let mut i: int = 0;
    while i < number_of_messages {
        r = rx.recv().unwrap();
        sum += r;
        r = rx.recv().unwrap();
        sum += r;
        r = rx.recv().unwrap();
        sum += r;
        r = rx.recv().unwrap();
        sum += r;
        i += 1;
    }

    assert_eq!(sum, number_of_messages * 4 * (number_of_messages * 4 - 1) / 2);
}<|MERGE_RESOLUTION|>--- conflicted
+++ resolved
@@ -10,11 +10,7 @@
 
 #![allow(dead_assignment)]
 
-<<<<<<< HEAD
-use std::comm::{channel, Sender};
-=======
 use std::sync::mpsc::{channel, Sender};
->>>>>>> bc83a009
 use std::task;
 
 pub fn main() { test00(); }
